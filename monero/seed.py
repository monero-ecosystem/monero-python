--- conflicted
+++ resolved
@@ -134,19 +134,8 @@
         return self.sc_reduce(a)
 
     def secret_view_key(self):
-<<<<<<< HEAD
         b = self._hex_seed_keccak() if self.is_mymonero() else unhexlify(self.secret_spend_key())
         return self.sc_reduce(keccak_256(b).digest())
-=======
-        b = (
-            self._hex_seed_keccak()
-            if self.is_mymonero()
-            else unhexlify(self.secret_spend_key())
-        )
-        h = keccak_256()
-        h.update(b)
-        return self.sc_reduce(h.digest())
->>>>>>> dbc786c6
 
     def public_spend_key(self):
         if self._ed_pub_spend_key:
@@ -176,17 +165,8 @@
                 )
             )
         netbyte = (18, 53, 24)[const.NETS.index(net)]
-<<<<<<< HEAD
         data = "{:x}{:s}{:s}".format(netbyte, self.public_spend_key(), self.public_view_key())
         checksum = keccak_256(unhexlify(data)).hexdigest()
-=======
-        data = "{:x}{:s}{:s}".format(
-            netbyte, self.public_spend_key(), self.public_view_key()
-        )
-        h = keccak_256()
-        h.update(unhexlify(data))
-        checksum = h.hexdigest()
->>>>>>> dbc786c6
         return address(base58.encode(data + checksum[0:8]))
 
 
