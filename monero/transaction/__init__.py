--- conflicted
+++ resolved
@@ -173,20 +173,10 @@
                         amount=amount,
                         timestamp=self.timestamp,
                         transaction=self,
-<<<<<<< HEAD
                         local_address=addr)
                 amount_hs = keccak_256(b"amount" + Hs).digest()
                 xormask = amount_hs[:len(encamount)]
                 dec_amount = bytearray(a ^ b for a, b in zip(*map(bytearray, (encamount, xormask))))
-=======
-                        local_address=addr,
-                    )
-                amount_hs = sha3.keccak_256(b"amount" + Hs).digest()
-                xormask = amount_hs[: len(encamount)]
-                dec_amount = bytearray(
-                    a ^ b for a, b in zip(*map(bytearray, (encamount, xormask)))
-                )
->>>>>>> dbc786c6
                 int_amount = struct.unpack("<Q", dec_amount)[0]
                 amount = from_atomic(int_amount)
                 return Payment(
