import binascii
import itertools
import operator
import re
import six
import struct
import varint
import warnings
from ..address import address
from ..numbers import from_atomic, PaymentID
from .. import ed25519
from .. import exceptions
from .extra import ExtraParser
from ..keccak import keccak_256


class Payment(object):
    """
    A payment base class, representing payment not associated with any
    :class:`Account <monero.account.Account>`.

    This class is not intended to be turned into objects by the user,
    it is used by backends.
    """

    payment_id = None
    amount = None
    timestamp = None
    transaction = None
    local_address = None
    note = ""

    _reprstr = "{} @ {} {:.12f} id={}"

    def __init__(self, **kwargs):
        self.amount = kwargs.pop("amount", self.amount)
        self.timestamp = kwargs.pop("timestamp", self.timestamp)
        self.payment_id = kwargs.pop("payment_id", self.payment_id)
        self.transaction = kwargs.pop("transaction", self.transaction)
        self.local_address = kwargs.pop("local_address", self.local_address)
        self.note = kwargs.pop("note", self.note)
        if len(kwargs):
            raise ValueError(
                "Excessive arguments for {}: {}".format(type(self), kwargs)
            )

    def __repr__(self):
        return self._reprstr.format(
            self.transaction.hash,
            self.transaction.height or "pool",
            self.amount,
            self.payment_id,
        )


class IncomingPayment(Payment):
    """
    An incoming payment (one that increases the balance of an
    :class:`Account <monero.account.Account>`)
    """

    _reprstr = "in: {} @ {} {:.12f} id={}"


class OutgoingPayment(Payment):
    """
    An outgoing payment (one that decreases the balance of an
    :class:`Account <monero.account.Account>`)
    """

    destinations = None

    def __init__(self, **kwargs):
        self.destinations = kwargs.pop("destinations", [])
        super(OutgoingPayment, self).__init__(**kwargs)

    _reprstr = "out: {} @ {} {:.12f} id={}"


class Transaction(object):
    """
    A Monero transaction. Identified by `hash`, it can be a part of a block of some `height`
    or not yet mined (`height` is `None` then).

    This class is not intended to be turned into objects by the user,
    it is used by backends.
    """

    hash = None
    fee = None
    height = None
    timestamp = None
    key = None
    blob = None
    confirmations = None
    output_indices = None
    json = None
    version = None
    pubkeys = None

    @property
    def is_coinbase(self):
        if self.json:
            return "gen" in self.json["vin"][0]
        raise exceptions.TransactionWithoutJSON(
            "Tx {:s} has no .json attribute and it cannot be determined "
            "if it's coinbase tx.".format(self.hash)
        )

    @property
    def size(self):
        if not self.blob:
            raise exceptions.TransactionWithoutBlob(
                "Transaction has no blob, hence the size cannot be determined. "
                "Perhaps the backend prunes transaction data?"
            )
        return len(self.blob)

    def __init__(self, **kwargs):
        self.hash = kwargs.get("hash", self.hash)
        self.fee = kwargs.get("fee", self.fee)
        self.height = kwargs.get("height", self.height)
        self.timestamp = kwargs.get("timestamp", self.timestamp)
        self.key = kwargs.get("key", self.key)
        self.blob = kwargs.get("blob", self.blob)
        self.confirmations = kwargs.get("confirmations", self.confirmations)
        self.output_indices = kwargs.get("output_indices", self.output_indices)
        self.json = kwargs.get("json", self.json)
        self.pubkeys = self.pubkeys or []
        if self.json:
            if "rct_signatures" in self.json:
                self.version = 2
            else:
                self.version = 1

    def outputs(self, wallet=None):
        """
        Returns a list of outputs. If wallet is given, decodes destinations and amounts
        for outputs directed to the wallet, provided that matching subaddresses have been
        already generated.
        """

<<<<<<< HEAD
        def _scan_pubkeys(svk, psk, stealth_address, amount, encamount, commitment):
=======
        def _scan_pubkeys(svk, psk, stealth_address, amount, encamount, on_chain_vt):
>>>>>>> 106d6f3b
            for keyidx, tx_key in enumerate(self.pubkeys):
                # precompute
                svk_2 = ed25519.scalar_add(svk, svk)
                svk_4 = ed25519.scalar_add(svk_2, svk_2)
                svk_8 = ed25519.scalar_add(svk_4, svk_4)
                #
                shared_secret = ed25519.scalarmult(svk_8, tx_key)
                if on_chain_vt:
                    vt_hsdata = b"".join([
                                        b"view_tag",
                                        shared_secret,
                                        varint.encode(idx)
                    ])
                    vt_full = keccak_256(vt_hsdata).digest()
                    vt = vt_full[0:1]
                    if vt != on_chain_vt:
                        #short-circuit so it doesn't have to do the rest of this for ~99.6% of outputs
                        #the view tag check yields false positives 1/256 times, because it's just 1 byte
                        continue
                        
                hsdata = b"".join(
                [
                    shared_secret,
                    varint.encode(idx),
                ])
                Hs_ur = keccak_256(hsdata).digest()
                Hs = ed25519.scalar_reduce(Hs_ur)
                k = ed25519.edwards_add(
                    ed25519.scalarmult_B(Hs),
                    psk,
                )
                if k != stealth_address:
                    continue
                if not encamount:
                    # Tx ver 1
                    return Payment(
                        amount=amount,
                        timestamp=self.timestamp,
                        transaction=self,
                        local_address=addr,
                    )
                amount_hs = keccak_256(b"amount" + Hs).digest()
                xormask = amount_hs[: len(encamount)]
                dec_amount = bytearray(
                    a ^ b for a, b in zip(*map(bytearray, (encamount, xormask)))
                )
                # verify that the commitment == yG + bH
                # https://web.getmonero.org/library/Zero-to-Monero-2-0-0.pdf#section.5.3
                y = ed25519.scalar_reduce(keccak_256(b"commitment_mask" + Hs).digest())
                yG = ed25519.scalarmult_B(y)
                b = ed25519.scalar_reduce(bytes(dec_amount))
                bH = ed25519.scalarmult_H(b)
                amount = 0
                if commitment == ed25519.edwards_add(yG, bH):
                    int_amount = struct.unpack("<Q", dec_amount)[0]
                    amount = from_atomic(int_amount)
                    return Payment(
                        amount=amount,
                        timestamp=self.timestamp,
                        transaction=self,
                        local_address=addr,
                    )

        if not self.json:
            raise exceptions.TransactionWithoutJSON(
                "Tx {:s} has no .json attribute".format(self.hash)
            )

        if wallet:
            ep = ExtraParser(self.json["extra"])
            extra = ep.parse()
            self.pubkeys = extra.get("pubkeys", [])
            svk = binascii.unhexlify(wallet.view_key())
            # fetch before loop to save on calls; cast to list to preserve over multiple iterations
            addresses = list(
                itertools.chain(
                    *map(operator.methodcaller("addresses"), wallet.accounts)
                )
            )
        '''
        pre hard fork:
        { 
          "target": {
            "key": "ea3f..."
          }
        }
        post hard fork:
        { 
          "target": {
            "tagged_key": {
              "key": "ea3f...",
              "view_tag": "a1"
            }
          }
        }
        '''
        outs = []
        for idx, vout in enumerate(self.json["vout"]):
            #see if post hard fork json structure present:
            try:
                if vout["target"]["tagged_key"]:
                    #post fork transaction
                    stealth_address = binascii.unhexlify(vout["target"]["tagged_key"]["key"])
                    orig_stealth_address = vout["target"]["tagged_key"]["key"]
                    on_chain_vt = binascii.unhexlify(vout["target"]["tagged_key"]["view_tag"])
            except:
                #pre fork transaction
                stealth_address = binascii.unhexlify(vout["target"]["key"])
                orig_stealth_address = vout["target"]["key"]
                on_chain_vt = False
                pass

            encamount = None
            commitment = None
            if self.version == 2 and not self.is_coinbase:
                encamount = binascii.unhexlify(
                    self.json["rct_signatures"]["ecdhInfo"][idx]["amount"]
                )
                commitment = binascii.unhexlify(
                    self.json["rct_signatures"]["outPk"][idx]
                )
            payment = None
            amount = (
                from_atomic(vout["amount"])
                if self.version == 1 or self.is_coinbase
                else None
            )
            if wallet:
                for addridx, addr in enumerate(addresses):
                    psk = binascii.unhexlify(addr.spend_key())
                    payment = _scan_pubkeys(
<<<<<<< HEAD
                        svk, psk, stealth_address, amount, encamount, commitment
=======
                        svk, psk, stealth_address, amount, encamount, on_chain_vt
>>>>>>> 106d6f3b
                    )
                    if payment:
                        break
            outs.append(
                Output(
                    stealth_address=orig_stealth_address,
                    amount=payment.amount if payment else amount,
                    index=self.output_indices[idx] if self.output_indices else None,
                    transaction=self,
                    payment=payment,
                )
            )
        return outs

    def __repr__(self):
        return self.hash
   
class Output(object):
    """
    A Monero one-time public output (A.K.A stealth address).
    Identified by `stealth_address`, or `index` and `amount`
    together, it can contain differing levels of information on an output.

    This class is not intended to be turned into objects by the user,
    it is used by backends.
    """

    stealth_address = None
    amount = None
    index = None
    transaction = None
    payment = None

    def __init__(self, **kwargs):
        self.stealth_address = kwargs.get("stealth_address", self.stealth_address)
        self.amount = kwargs.get("amount", self.amount)
        self.index = kwargs.get("index", self.index)
        self.transaction = kwargs.get("transaction", self.transaction)
        self.payment = kwargs.get("payment", self.payment)

    def __repr__(self):
        # Try to represent output as (index, amount) pair if applicable because there is no RPC
        # daemon command to lookup outputs by their stealth_address ;(
        if self.stealth_address:
            res = self.stealth_address
        else:
            res = "(index={},amount={})".format(self.index, self.amount)
        if self.payment:
            return "{:s}, {:.12f} to [{:s}]".format(
                res, self.payment.amount, str(self.payment.local_address)[:6]
            )
        return res

    def __eq__(self, other):
        # Try to compare stealth_addresses, then try to compare (index,amount) pairs, else raise error
        if self.stealth_address and other.stealth_address:
            return self.stealth_address == other.stealth_address
        elif None not in (self.index, other.index, self.amount, other.amount):
            return self.index == other.index and self.amount == other.amount
        else:
            raise TypeError(
                "Given one-time outputs (%r,%r) are not comparable".format(self, other)
            )

    def __ne__(self, other):
        return not (self == other)


class PaymentManager(object):
    """
    A payment query manager, handling either incoming or outgoing payments of
    an :class:`Account <monero.account.Account>`.

    This class is not intended to be turned into objects by the user,
    it is used by backends.
    """

    account_idx = 0
    backend = None

    def __init__(self, account_idx, backend, direction):
        self.account_idx = account_idx
        self.backend = backend
        self.direction = direction

    def __call__(self, **filterparams):
        fetch = (
            self.backend.transfers_in
            if self.direction == "in"
            else self.backend.transfers_out
        )
        return fetch(self.account_idx, PaymentFilter(**filterparams))


def _validate_tx_id(txid):
    if not bool(re.compile("^[0-9a-f]{64}$").match(txid)):
        raise ValueError(
            "Transaction ID must be a 64-character hexadecimal string, not "
            "'{}'".format(txid)
        )
    return txid


class _ByHeight(object):
    """A helper class used as key in sorting of payments by height.
    Mempool goes on top, blockchain payments are ordered with descending block numbers.

    **WARNING:** Integer sorting is reversed here.
    """

    def __init__(self, pmt):
        self.pmt = pmt

    def _cmp(self, other):
        sh = self.pmt.transaction.height
        oh = other.pmt.transaction.height
        if sh is oh is None:
            return 0
        if sh is None:
            return 1
        if oh is None:
            return -1
        return (sh > oh) - (sh < oh)

    def __lt__(self, other):
        return self._cmp(other) > 0

    def __le__(self, other):
        return self._cmp(other) >= 0

    def __eq__(self, other):
        return self._cmp(other) == 0

    def __ge__(self, other):
        return self._cmp(other) <= 0

    def __gt__(self, other):
        return self._cmp(other) < 0

    def __ne__(self, other):
        return self._cmp(other) != 0


class PaymentFilter(object):
    """
    A helper class that filters payments retrieved by the backend.

    This class is not intended to be turned into objects by the user,
    it is used by backends.
    """

    def __init__(self, **filterparams):
        self.min_height = filterparams.pop("min_height", None)
        self.max_height = filterparams.pop("max_height", None)
        self.unconfirmed = filterparams.pop("unconfirmed", False)
        self.confirmed = filterparams.pop("confirmed", True)
        _local_address = filterparams.pop("local_address", None)
        _tx_id = filterparams.pop("tx_id", None)
        _payment_id = filterparams.pop("payment_id", None)
        if len(filterparams) > 0:
            raise ValueError(
                "Excessive arguments for payment query: {}".format(filterparams)
            )
        if self.unconfirmed and (
            self.min_height is not None or self.max_height is not None
        ):
            warnings.warn(
                "Height filtering (min_height/max_height) has been requested while "
                "also asking for unconfirmed transactions. These are mutually exclusive. "
                "As mempool transactions have no height at all, they will be excluded "
                "from the result.",
                RuntimeWarning,
            )
        if _local_address is None:
            self.local_addresses = []
        else:
            if isinstance(_local_address, six.string_types) or isinstance(
                _local_address, six.text_type
            ):
                local_addresses = [_local_address]
            else:
                try:
                    iter(_local_address)
                    local_addresses = _local_address
                except TypeError:
                    local_addresses = [_local_address]
            self.local_addresses = list(map(address, local_addresses))
        if _tx_id is None:
            self.tx_ids = []
        else:
            if isinstance(_tx_id, six.string_types) or isinstance(
                _tx_id, six.text_type
            ):
                tx_ids = [_tx_id]
            else:
                try:
                    iter(_tx_id)
                    tx_ids = _tx_id
                except TypeError:
                    tx_ids = [_tx_id]
            self.tx_ids = list(map(_validate_tx_id, tx_ids))
        if _payment_id is None:
            self.payment_ids = []
        else:
            if isinstance(_payment_id, six.string_types) or isinstance(
                _payment_id, six.text_type
            ):
                payment_ids = [_payment_id]
            else:
                try:
                    iter(_payment_id)
                    payment_ids = _payment_id
                except TypeError:
                    payment_ids = [_payment_id]
            self.payment_ids = list(map(PaymentID, payment_ids))

    def check(self, payment):
        ht = payment.transaction.height
        if ht is None:
            if not self.unconfirmed:
                return False
            if self.min_height is not None or self.max_height is not None:
                # mempool txns are filtered out if any height range check is present
                return False
        else:
            if not self.confirmed:
                return False
            if self.min_height is not None and ht < self.min_height:
                return False
            if self.max_height is not None and ht > self.max_height:
                return False
        if self.payment_ids and payment.payment_id not in self.payment_ids:
            return False
        if self.tx_ids and payment.transaction.hash not in self.tx_ids:
            return False
        if self.local_addresses and payment.local_address not in self.local_addresses:
            return False
        return True

    def filter(self, payments):
        return sorted(filter(self.check, payments), key=_ByHeight)<|MERGE_RESOLUTION|>--- conflicted
+++ resolved
@@ -140,11 +140,9 @@
         already generated.
         """
 
-<<<<<<< HEAD
-        def _scan_pubkeys(svk, psk, stealth_address, amount, encamount, commitment):
-=======
-        def _scan_pubkeys(svk, psk, stealth_address, amount, encamount, on_chain_vt):
->>>>>>> 106d6f3b
+        def _scan_pubkeys(
+            svk, psk, stealth_address, amount, encamount, commitment, on_chain_vt
+        ):
             for keyidx, tx_key in enumerate(self.pubkeys):
                 # precompute
                 svk_2 = ed25519.scalar_add(svk, svk)
@@ -153,23 +151,22 @@
                 #
                 shared_secret = ed25519.scalarmult(svk_8, tx_key)
                 if on_chain_vt:
-                    vt_hsdata = b"".join([
-                                        b"view_tag",
-                                        shared_secret,
-                                        varint.encode(idx)
-                    ])
+                    vt_hsdata = b"".join(
+                        [b"view_tag", shared_secret, varint.encode(idx)]
+                    )
                     vt_full = keccak_256(vt_hsdata).digest()
                     vt = vt_full[0:1]
                     if vt != on_chain_vt:
-                        #short-circuit so it doesn't have to do the rest of this for ~99.6% of outputs
-                        #the view tag check yields false positives 1/256 times, because it's just 1 byte
+                        # short-circuit so it doesn't have to do the rest of this for ~99.6% of outputs
+                        # the view tag check yields false positives 1/256 times, because it's just 1 byte
                         continue
-                        
+
                 hsdata = b"".join(
-                [
-                    shared_secret,
-                    varint.encode(idx),
-                ])
+                    [
+                        shared_secret,
+                        varint.encode(idx),
+                    ]
+                )
                 Hs_ur = keccak_256(hsdata).digest()
                 Hs = ed25519.scalar_reduce(Hs_ur)
                 k = ed25519.edwards_add(
@@ -224,7 +221,7 @@
                     *map(operator.methodcaller("addresses"), wallet.accounts)
                 )
             )
-        '''
+        """
         pre hard fork:
         { 
           "target": {
@@ -240,18 +237,22 @@
             }
           }
         }
-        '''
+        """
         outs = []
         for idx, vout in enumerate(self.json["vout"]):
-            #see if post hard fork json structure present:
+            # see if post hard fork json structure present:
             try:
                 if vout["target"]["tagged_key"]:
-                    #post fork transaction
-                    stealth_address = binascii.unhexlify(vout["target"]["tagged_key"]["key"])
+                    # post fork transaction
+                    stealth_address = binascii.unhexlify(
+                        vout["target"]["tagged_key"]["key"]
+                    )
                     orig_stealth_address = vout["target"]["tagged_key"]["key"]
-                    on_chain_vt = binascii.unhexlify(vout["target"]["tagged_key"]["view_tag"])
+                    on_chain_vt = binascii.unhexlify(
+                        vout["target"]["tagged_key"]["view_tag"]
+                    )
             except:
-                #pre fork transaction
+                # pre fork transaction
                 stealth_address = binascii.unhexlify(vout["target"]["key"])
                 orig_stealth_address = vout["target"]["key"]
                 on_chain_vt = False
@@ -276,11 +277,13 @@
                 for addridx, addr in enumerate(addresses):
                     psk = binascii.unhexlify(addr.spend_key())
                     payment = _scan_pubkeys(
-<<<<<<< HEAD
-                        svk, psk, stealth_address, amount, encamount, commitment
-=======
-                        svk, psk, stealth_address, amount, encamount, on_chain_vt
->>>>>>> 106d6f3b
+                        svk,
+                        psk,
+                        stealth_address,
+                        amount,
+                        encamount,
+                        commitment,
+                        on_chain_vt,
                     )
                     if payment:
                         break
@@ -297,7 +300,8 @@
 
     def __repr__(self):
         return self.hash
-   
+
+
 class Output(object):
     """
     A Monero one-time public output (A.K.A stealth address).
