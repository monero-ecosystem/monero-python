--- conflicted
+++ resolved
@@ -164,33 +164,7 @@
             hashes = hashes[RESTRICTED_MAX_TRANSACTIONS:]
         return result
 
-<<<<<<< HEAD
-    def _do_get_transactions(self, hashes, prune):
-        res = self.raw_request('/get_transactions', {
-                'txs_hashes': hashes,
-                'decode_as_json': True,
-                'prune': prune})
-        if res['status'] != 'OK':
-            raise exceptions.BackendException(res['status'])
-        txs = []
-        for tx in res.get('txs', []):
-            as_json = json.loads(tx['as_json'])
-            fee = as_json.get('rct_signatures', {}).get('txnFee')
-            txs.append(Transaction(
-                hash=tx['tx_hash'],
-                fee=from_atomic(fee) if fee else None,
-                height=None if tx['in_pool'] else tx['block_height'],
-                timestamp=datetime.fromtimestamp(
-                    tx['block_timestamp']) if 'block_timestamp' in tx else None,
-                blob=binascii.unhexlify(tx['as_hex']) or None,
-                output_indices=tx['output_indices'] if ('output_indices' in tx) else None,
-                json=as_json))
-        return txs
-
-    def raw_request(self, path, data):
-=======
     def raw_request(self, path, data=None):
->>>>>>> e77e9e6a
         hdr = {'Content-Type': 'application/json'}
         _log.debug(u"Request: {path}\nData: {data}".format(
             path=path,
