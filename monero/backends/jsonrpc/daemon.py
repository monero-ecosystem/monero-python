--- conflicted
+++ resolved
@@ -162,12 +162,8 @@
                 height=None if tx['in_pool'] else tx['block_height'],
                 timestamp=datetime.fromtimestamp(
                     tx['block_timestamp']) if 'block_timestamp' in tx else None,
-<<<<<<< HEAD
                 blob=binascii.unhexlify(tx['as_hex']) or None,
-=======
-                blob=binascii.unhexlify(tx['as_hex']),
                 output_indices=None if tx['in_pool'] else tx['output_indices'],
->>>>>>> 4b2ae16f
                 json=as_json))
         return txs
 
